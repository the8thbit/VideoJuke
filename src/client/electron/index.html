<!DOCTYPE html>
<html lang="en">
<head>
    <meta charset="UTF-8">
    <meta name="viewport" content="width=device-width, initial-scale=1.0">
    <title>VideoJuke</title>
    <style>
        * {
            margin: 0;
            padding: 0;
            box-sizing: border-box;
            cursor: none;
        }
        body {
            background: #000;
            overflow: hidden;
            font-family: -apple-system, BlinkMacSystemFont, 'Segoe UI', Roboto, sans-serif;
        }
        .video-container {
            position: fixed;
            top: 0.05vh;
            left: 0;
            width: 100vw;
<<<<<<< HEAD
            height: 100vh;
=======
            height: 99.9vh;
>>>>>>> b1c4cc75
            background: #000;
        }
        .video-player {
            position: absolute;
            top: 0;
            left: 0;
            width: 100%;
            height: 100%;
            object-fit: contain;
            opacity: 0;
        }
        .video-player.visible {
            opacity: 1;
        }
        .loading-screen {
            position: fixed;
            top: 0;
            left: 0;
            width: 100vw;
            height: 100vh;
            background: linear-gradient(135deg, #1a1a1a 0%, #2d2d2d 100%);
            display: flex;
            flex-direction: column;
            justify-content: center;
            align-items: center;
            z-index: 20;
        }
        .loading-screen.hidden {
            opacity: 0;
            pointer-events: none;
        }
        .loading-content {
            text-align: center;
            max-width: 80%;
            color: white;
        }
        .loading-spinner {
            width: 60px;
            height: 60px;
            border: 4px solid rgba(255, 255, 255, 0.1);
            border-top: 4px solid #ffffff;
            border-radius: 50%;
            animation: spin 1s linear infinite;
            margin: 0 auto 30px;
        }
        @keyframes spin {
            0% { transform: rotate(0deg); }
            100% { transform: rotate(360deg); }
        }
        .loading-subtitle {
            color: #cccccc;
            font-size: 16px;
            margin-bottom: 20px;
        }
        .progress-bar {
            width: 300px;
            height: 8px;
            background: rgba(255, 255, 255, 0.1);
            border-radius: 4px;
            overflow: hidden;
            margin: 10px auto;
        }
        .progress-fill {
            height: 100%;
            background: #3b82f6;
            border-radius: 4px;
            transition: width 0.3s ease;
            width: 0%;
        }
        .overlay-anchor {
            position: absolute;
            bottom: 0;
            left: 50%;
            transform: translateX(-50%);
            width: 2px;
            height: 2px;
            background: rgba(1, 1, 1, 0.05);
            z-index: 9;
            opacity: 1;
            border-radius: 100%;
            pointer-events: none;
        }
        .overlay-anchor.active {
            background: rgba(1, 1, 1, 0.05);
        }
        .overlay {
            position: fixed;
            background: rgba(0, 0, 0, 0.9);
            color: white;
            padding: 15px 20px;
            border-radius: 10px;
            font-size: 14px;
            opacity: 0;
            visibility: hidden;
            transition: all 0.3s ease;
            z-index: 10;
            backdrop-filter: blur(10px);
            border: 1px solid rgba(255, 255, 255, 0.2);
            pointer-events: none;
        }
        .overlay.visible {
            opacity: 1;
            visibility: visible;
        }
        .info-overlay {
            bottom: 20px;
            left: 20px;
            max-width: 500px;
        }
        .error-overlay {
            top: 20px;
            right: 20px;
            background: rgba(220, 53, 69, 0.95);
            max-width: 400px;
        }
        .status-indicator {
            top: 20px;
            right: 20px;
            font-size: 22px;
            text-align: center;
            background: transparent;
            border: none;
            backdrop-filter: none;
        }
        .debug-overlay {
            position: fixed;
            top: 20px;
            left: 20px;
            width: 450px;
            max-height: 80vh;
            background: rgba(0, 0, 0, 0.85);
            color: white;
            padding: 20px;
            border-radius: 8px;
            font-family: 'Courier New', monospace;
            font-size: 12px;
            line-height: 1.5;
            z-index: 11;
            overflow-y: auto;
            border: 1px solid rgba(255, 255, 255, 0.3);
            display: none;
        }
        .debug-overlay h3 {
            color: #4ade80;
            margin: 0 0 10px 0;
            font-size: 14px;
            border-bottom: 1px solid rgba(255, 255, 255, 0.3);
            padding-bottom: 5px;
        }
        .debug-overlay .section {
            margin-bottom: 15px;
        }
        .debug-overlay .label {
            color: #60a5fa;
            font-weight: bold;
        }
        .controls-overlay {
            position: fixed;
            top: 20px;
            right: 20px;
            width: 400px;
            max-height: 80vh;
            background: rgba(0, 0, 0, 0.85);
            color: white;
            padding: 20px;
            border-radius: 8px;
            font-family: -apple-system, BlinkMacSystemFont, 'Segoe UI', Roboto, sans-serif;
            font-size: 14px;
            line-height: 1.6;
            z-index: 11;
            overflow-y: auto;
            border: 1px solid rgba(255, 255, 255, 0.3);
            display: none;
        }
        .controls-overlay h3 {
            color: #4ade80;
            margin: 0 0 15px 0;
            font-size: 16px;
            border-bottom: 1px solid rgba(255, 255, 255, 0.3);
            padding-bottom: 8px;
        }
        .controls-section {
            margin-bottom: 20px;
        }
        .controls-section h4 {
            color: #fbbf24;
            margin: 0 0 8px 0;
            font-size: 14px;
            font-weight: bold;
        }
        .control-item {
            margin: 4px 0;
        }
        .key {
            color: #60a5fa;
            font-weight: bold;
        }
        .debug-overlay::-webkit-scrollbar,
        .controls-overlay::-webkit-scrollbar {
            width: 8px;
        }
        .debug-overlay::-webkit-scrollbar-track,
        .controls-overlay::-webkit-scrollbar-track {
            background: rgba(255, 255, 255, 0.1);
            border-radius: 4px;
        }
        .debug-overlay::-webkit-scrollbar-thumb,
        .controls-overlay::-webkit-scrollbar-thumb {
            background: rgba(255, 255, 255, 0.3);
            border-radius: 4px;
        }
        .debug-overlay::-webkit-scrollbar-thumb:hover,
        .controls-overlay::-webkit-scrollbar-thumb:hover {
            background: rgba(255, 255, 255, 0.5);
        }
    </style>
</head>
<body>
    <div id="loadingScreen" class="loading-screen">
        <div class="loading-content">
            <div class="loading-spinner"></div>
            <div class="loading-subtitle">Initializing video library...</div>
            <div class="progress-bar">
                <div id="loadingProgress" class="progress-fill"></div>
            </div>
        </div>
    </div>
    <div class="video-container">
        <video id="video1" class="video-player" muted></video>
        <video id="video2" class="video-player" muted></video>
    </div>
    <div id="infoOverlay" class="overlay info-overlay">
        <div id="videoTitle"></div>
        <div id="videoDetails"></div>
    </div>
    <div id="errorOverlay" class="overlay error-overlay">
        <div id="errorMessage"></div>
    </div>
    <div id="statusIndicator" class="overlay status-indicator">
        <div id="statusIcon"></div>
    </div>
    <div id="debugOverlay" class="debug-overlay">
        <h3>Debug Information</h3>
        <div id="debugContent">
            <div class="section">
                <div><span class="label">Queue:</span> <span id="debugQueue">-</span></div>
                <div><span class="label">History:</span> <span id="debugHistory">-</span></div>
                <div><span class="label">Current Video:</span> <span id="debugCurrentVideo">-</span></div>
            </div>
            <div class="section">
                <div><span class="label">Playback:</span> <span id="debugPlayback">-</span></div>
                <div><span class="label">Effects:</span> <span id="debugEffects">-</span></div>
            </div>
            <div class="section">
                <div><span class="label">Session:</span> <span id="debugSession">-</span></div>
            </div>
        </div>
    </div>
    <div id="controlsOverlay" class="controls-overlay">
        <h3>Keyboard Controls</h3>
        <div class="controls-section">
            <h4>Playback</h4>
            <div class="control-item"><span class="key">Space</span> - Play/Pause</div>
            <div class="control-item"><span class="key">N</span> - Next video</div>
            <div class="control-item"><span class="key">P</span> - Previous video</div>
            <div class="control-item"><span class="key">R</span> - Restart video</div>
            <div class="control-item"><span class="key">L</span> - Toggle loop</div>
            <div class="control-item"><span class="key">←/→</span> - Skip 5 seconds</div>
            <div class="control-item"><span class="key">↑/↓</span> - Speed control</div>
            <div class="control-item"><span class="key">0</span> - Reset speed to 1x</div>
        </div>
        <div class="controls-section">
            <h4>Audio & Effects</h4>
            <div class="control-item"><span class="key">M</span> - Toggle mute</div>
            <div class="control-item"><span class="key">F</span> - Toggle crossfade</div>
            <div class="control-item"><span class="key">B</span> - Toggle blur</div>
        </div>
        <div class="controls-section">
            <h4>Information</h4>
            <div class="control-item"><span class="key">I</span> - Show video info</div>
            <div class="control-item"><span class="key">T</span> - Show title only</div>
            <div class="control-item"><span class="key">Q</span> - Toggle debug</div>
            <div class="control-item"><span class="key">?</span> or <span class="key">/</span> - This help</div>
        </div>
        <div class="controls-section">
            <h4>Application</h4>
            <div class="control-item"><span class="key">ESC</span> - Quit</div>
        </div>
    </div>
    <script type="module" src="client.js"></script>
</body>
</html><|MERGE_RESOLUTION|>--- conflicted
+++ resolved
@@ -21,11 +21,7 @@
             top: 0.05vh;
             left: 0;
             width: 100vw;
-<<<<<<< HEAD
-            height: 100vh;
-=======
             height: 99.9vh;
->>>>>>> b1c4cc75
             background: #000;
         }
         .video-player {
