const ffmpeg = require('fluent-ffmpeg');
const ffmpegStatic = require('ffmpeg-static');
const ffprobeStatic = require('ffprobe-static');

// Set FFmpeg and FFprobe paths
ffmpeg.setFfmpegPath(ffmpegStatic);
ffmpeg.setFfprobePath(ffprobeStatic.path);

class VideoMetadata {
    /**
     * Extracts comprehensive metadata from video file including detailed audio information
     * @param {string} filePath - Path to the video file
     * @param {Object} logger - Logger instance
     * @returns {Object|null} Metadata object or null if extraction fails
     */
    static async extract(filePath, logger) {
        return new Promise((resolve) => {
            ffmpeg.ffprobe(filePath, (err, metadata) => {
                if (err) {
                    logger.error(`Failed to get metadata for: ${filePath}`, err);
                    resolve(null);
                    return;
                }
                
                try {
                    const videoStream = metadata.streams.find(s => s.codec_type === 'video');
                    const audioStream = metadata.streams.find(s => s.codec_type === 'audio');
<<<<<<< HEAD
                    
                    // Extract detailed audio information
                    let audioChannels = 0;
                    let channelLayout = null;
                    let audioCodec = null;
                    let sampleRate = null;
                    let audioBitrate = null;
                    
                    if (audioStream) {
                        audioChannels = audioStream.channels || 0;
                        channelLayout = audioStream.channel_layout || null;
                        audioCodec = audioStream.codec_name || null;
                        sampleRate = audioStream.sample_rate ? parseInt(audioStream.sample_rate) : null;
                        audioBitrate = audioStream.bit_rate ? parseInt(audioStream.bit_rate) : null;
                        
                        // Log detailed audio info for debugging
                        logger.log(`    🎵 Audio details: ${audioChannels}ch, ${channelLayout || 'unknown layout'}, ${audioCodec}, ${sampleRate}Hz`);
                    }
                    
                    const result = {
                        // Video information
                        duration: metadata.format.duration ? parseFloat(metadata.format.duration) : null,
                        width: videoStream?.width || null,
                        height: videoStream?.height || null,
                        fps: videoStream?.r_frame_rate ? eval(videoStream.r_frame_rate) : null,
                        videoCodec: videoStream?.codec_name || null,
                        
                        // Audio information
                        hasAudio: !!audioStream,
                        audioChannels: audioChannels,
                        channelLayout: channelLayout,
                        audioCodec: audioCodec,
                        sampleRate: sampleRate,
                        audioBitrate: audioBitrate,
                        
                        // File information
                        fileSize: metadata.format.size ? parseInt(metadata.format.size) : null,
                        bitrate: metadata.format.bit_rate ? parseInt(metadata.format.bit_rate) : null,
                        format: metadata.format.format_name || null,
                        
                        // Enhanced audio analysis
                        audioProfile: this.determineAudioProfile(audioChannels, channelLayout),
                        
                        // Full stream information for advanced processing
=======
                    
                    // Extract detailed audio information
                    let audioChannels = 0;
                    let channelLayout = null;
                    let audioCodec = null;
                    let sampleRate = null;
                    let audioBitrate = null;
                    
                    if (audioStream) {
                        audioChannels = audioStream.channels || 0;
                        
                        // Handle OPUS and other codecs with missing channel_layout
                        if (audioStream.channel_layout) {
                            channelLayout = audioStream.channel_layout;
                        } else {
                            // Derive channel layout from channel count for common cases
                            channelLayout = this.deriveChannelLayout(audioChannels, audioStream.codec_name);
                        }
                        
                        audioCodec = audioStream.codec_name || null;
                        sampleRate = audioStream.sample_rate ? parseInt(audioStream.sample_rate) : null;
                        audioBitrate = audioStream.bit_rate ? parseInt(audioStream.bit_rate) : null;
                        
                        // Enhanced logging for debugging audio issues
                        logger.log(`    🎵 Audio details: ${audioChannels}ch, ${channelLayout || 'unknown layout'}, ${audioCodec}, ${sampleRate}Hz`);
                        
                        // Special logging for mono OPUS files that often cause issues
                        if (audioCodec === 'opus' && audioChannels === 1) {
                            logger.log(`    ⚠️  OPUS mono audio detected - special handling required`);
                        }
                    }
                    
                    const result = {
                        // Video information
                        duration: metadata.format.duration ? parseFloat(metadata.format.duration) : null,
                        width: videoStream?.width || null,
                        height: videoStream?.height || null,
                        fps: videoStream?.r_frame_rate ? eval(videoStream.r_frame_rate) : null,
                        videoCodec: videoStream?.codec_name || null,
                        
                        // Audio information
                        hasAudio: !!audioStream,
                        audioChannels: audioChannels,
                        channelLayout: channelLayout,
                        audioCodec: audioCodec,
                        sampleRate: sampleRate,
                        audioBitrate: audioBitrate,
                        
                        // File information
                        fileSize: metadata.format.size ? parseInt(metadata.format.size) : null,
                        bitrate: metadata.format.bit_rate ? parseInt(metadata.format.bit_rate) : null,
                        container: metadata.format.format_name || null,
                        
                        // Enhanced audio metadata for processing decisions
                        audioProfile: this.determineAudioProfile(audioChannels, channelLayout),
                        requiresUpmixing: this.requiresUpmixing({ audioChannels, channelLayout }),
                        
                        // Debug information
>>>>>>> b9a36863
                        streams: {
                            video: videoStream ? {
                                codec: videoStream.codec_name,
                                profile: videoStream.profile,
                                level: videoStream.level,
                                pixelFormat: videoStream.pix_fmt,
                                colorSpace: videoStream.color_space,
                                colorRange: videoStream.color_range
                            } : null,
                            audio: audioStream ? {
                                codec: audioStream.codec_name,
                                profile: audioStream.profile,
                                channels: audioStream.channels,
                                layout: audioStream.channel_layout,
                                sampleFormat: audioStream.sample_fmt,
                                sampleRate: audioStream.sample_rate,
                                bitRate: audioStream.bit_rate
                            } : null
                        }
                    };
                    
                    resolve(result);
                } catch (parseError) {
                    logger.error(`Failed to parse metadata for: ${filePath}`, parseError);
                    resolve(null);
                }
            });
        });
    }
    
    /**
<<<<<<< HEAD
=======
     * Derives channel layout when not provided by ffprobe (common with OPUS and other codecs)
     * @param {number} channels - Number of audio channels
     * @param {string} codec - Audio codec name
     * @returns {string} Derived channel layout
     */
    static deriveChannelLayout(channels, codec) {
        switch (channels) {
            case 1:
                return 'mono';
            case 2:
                return 'stereo';
            case 3:
                return '2.1';
            case 4:
                return 'quad';
            case 5:
                return '5.0';
            case 6:
                return '5.1';
            case 8:
                return '7.1';
            default:
                return `${channels}ch`;
        }
    }
    
    /**
>>>>>>> b9a36863
     * Determines audio profile based on channel count and layout
     * @param {number} channels - Number of audio channels
     * @param {string} channelLayout - Channel layout string
     * @returns {string} Audio profile description
     */
    static determineAudioProfile(channels, channelLayout) {
        if (!channels || channels === 0) {
            return 'no-audio';
        }
        
        if (channels === 1) {
            return 'mono';
        }
        
        if (channels === 2) {
            return 'stereo';
        }
        
<<<<<<< HEAD
        if (channels === 6 && channelLayout === '5.1') {
            return '5.1-surround';
        }
        
        if (channels === 6 && channelLayout === '5.1(side)') {
            return '5.1-surround-side';
        }
        
=======
        if (channels === 6 && (channelLayout === '5.1' || channelLayout === '5.1(side)')) {
            return '5.1-surround';
        }
        
>>>>>>> b9a36863
        if (channels === 8 && channelLayout === '7.1') {
            return '7.1-surround';
        }
        
        if (channels === 3) {
            return '2.1-surround';
        }
        
        if (channels === 4) {
            return channelLayout === 'quad' ? 'quadraphonic' : '4.0-surround';
        }
        
        if (channels === 5) {
            return '5.0-surround';
        }
        
        // Fallback for unusual configurations
        return `${channels}-channel`;
    }
    
    /**
     * Checks if audio configuration requires 5.1 upmixing
<<<<<<< HEAD
     * @param {Object} metadata - Metadata object
     * @returns {boolean} True if upmixing is beneficial
     */
    static requiresUpmixing(metadata) {
        if (!metadata || !metadata.hasAudio) {
=======
     * @param {Object} metadata - Metadata object with audioChannels and channelLayout
     * @returns {boolean} True if upmixing is beneficial
     */
    static requiresUpmixing(metadata) {
        if (!metadata || metadata.audioChannels < 1) {
>>>>>>> b9a36863
            return false;
        }
        
        return metadata.audioChannels < 6;
    }
    
    /**
     * Gets recommended processing approach for audio
     * @param {Object} metadata - Metadata object  
     * @returns {string} Processing approach
     */
    static getRecommendedAudioProcessing(metadata) {
<<<<<<< HEAD
        if (!metadata || !metadata.hasAudio) {
            return 'no-processing';
        }
        
        if (metadata.audioChannels <= 2) {
=======
        if (!metadata || metadata.audioChannels < 1) {
            return 'no-processing';
        }
        
        if (metadata.audioChannels === 1) {
            return 'mono-to-5.1-upmix';
        }
        
        if (metadata.audioChannels === 2) {
>>>>>>> b9a36863
            return 'stereo-to-5.1-upmix';
        }
        
        if (metadata.audioChannels === 6 && metadata.channelLayout === '5.1') {
            return 'preserve-5.1';
        }
        
        if (metadata.audioChannels > 6) {
            return 'downmix-to-5.1';
        }
        
        return 'upmix-to-5.1';
    }
}

module.exports = VideoMetadata;<|MERGE_RESOLUTION|>--- conflicted
+++ resolved
@@ -25,7 +25,6 @@
                 try {
                     const videoStream = metadata.streams.find(s => s.codec_type === 'video');
                     const audioStream = metadata.streams.find(s => s.codec_type === 'audio');
-<<<<<<< HEAD
                     
                     // Extract detailed audio information
                     let audioChannels = 0;
@@ -36,13 +35,26 @@
                     
                     if (audioStream) {
                         audioChannels = audioStream.channels || 0;
-                        channelLayout = audioStream.channel_layout || null;
+                        
+                        // Handle OPUS and other codecs with missing channel_layout
+                        if (audioStream.channel_layout) {
+                            channelLayout = audioStream.channel_layout;
+                        } else {
+                            // Derive channel layout from channel count for common cases
+                            channelLayout = this.deriveChannelLayout(audioChannels, audioStream.codec_name);
+                        }
+                        
                         audioCodec = audioStream.codec_name || null;
                         sampleRate = audioStream.sample_rate ? parseInt(audioStream.sample_rate) : null;
                         audioBitrate = audioStream.bit_rate ? parseInt(audioStream.bit_rate) : null;
                         
-                        // Log detailed audio info for debugging
+                        // Enhanced logging for debugging audio issues
                         logger.log(`    🎵 Audio details: ${audioChannels}ch, ${channelLayout || 'unknown layout'}, ${audioCodec}, ${sampleRate}Hz`);
+                        
+                        // Special logging for mono OPUS files that often cause issues
+                        if (audioCodec === 'opus' && audioChannels === 1) {
+                            logger.log(`    ⚠️  OPUS mono audio detected - special handling required`);
+                        }
                     }
                     
                     const result = {
@@ -64,64 +76,6 @@
                         // File information
                         fileSize: metadata.format.size ? parseInt(metadata.format.size) : null,
                         bitrate: metadata.format.bit_rate ? parseInt(metadata.format.bit_rate) : null,
-                        format: metadata.format.format_name || null,
-                        
-                        // Enhanced audio analysis
-                        audioProfile: this.determineAudioProfile(audioChannels, channelLayout),
-                        
-                        // Full stream information for advanced processing
-=======
-                    
-                    // Extract detailed audio information
-                    let audioChannels = 0;
-                    let channelLayout = null;
-                    let audioCodec = null;
-                    let sampleRate = null;
-                    let audioBitrate = null;
-                    
-                    if (audioStream) {
-                        audioChannels = audioStream.channels || 0;
-                        
-                        // Handle OPUS and other codecs with missing channel_layout
-                        if (audioStream.channel_layout) {
-                            channelLayout = audioStream.channel_layout;
-                        } else {
-                            // Derive channel layout from channel count for common cases
-                            channelLayout = this.deriveChannelLayout(audioChannels, audioStream.codec_name);
-                        }
-                        
-                        audioCodec = audioStream.codec_name || null;
-                        sampleRate = audioStream.sample_rate ? parseInt(audioStream.sample_rate) : null;
-                        audioBitrate = audioStream.bit_rate ? parseInt(audioStream.bit_rate) : null;
-                        
-                        // Enhanced logging for debugging audio issues
-                        logger.log(`    🎵 Audio details: ${audioChannels}ch, ${channelLayout || 'unknown layout'}, ${audioCodec}, ${sampleRate}Hz`);
-                        
-                        // Special logging for mono OPUS files that often cause issues
-                        if (audioCodec === 'opus' && audioChannels === 1) {
-                            logger.log(`    ⚠️  OPUS mono audio detected - special handling required`);
-                        }
-                    }
-                    
-                    const result = {
-                        // Video information
-                        duration: metadata.format.duration ? parseFloat(metadata.format.duration) : null,
-                        width: videoStream?.width || null,
-                        height: videoStream?.height || null,
-                        fps: videoStream?.r_frame_rate ? eval(videoStream.r_frame_rate) : null,
-                        videoCodec: videoStream?.codec_name || null,
-                        
-                        // Audio information
-                        hasAudio: !!audioStream,
-                        audioChannels: audioChannels,
-                        channelLayout: channelLayout,
-                        audioCodec: audioCodec,
-                        sampleRate: sampleRate,
-                        audioBitrate: audioBitrate,
-                        
-                        // File information
-                        fileSize: metadata.format.size ? parseInt(metadata.format.size) : null,
-                        bitrate: metadata.format.bit_rate ? parseInt(metadata.format.bit_rate) : null,
                         container: metadata.format.format_name || null,
                         
                         // Enhanced audio metadata for processing decisions
@@ -129,7 +83,6 @@
                         requiresUpmixing: this.requiresUpmixing({ audioChannels, channelLayout }),
                         
                         // Debug information
->>>>>>> b9a36863
                         streams: {
                             video: videoStream ? {
                                 codec: videoStream.codec_name,
@@ -161,8 +114,6 @@
     }
     
     /**
-<<<<<<< HEAD
-=======
      * Derives channel layout when not provided by ffprobe (common with OPUS and other codecs)
      * @param {number} channels - Number of audio channels
      * @param {string} codec - Audio codec name
@@ -190,7 +141,6 @@
     }
     
     /**
->>>>>>> b9a36863
      * Determines audio profile based on channel count and layout
      * @param {number} channels - Number of audio channels
      * @param {string} channelLayout - Channel layout string
@@ -209,21 +159,10 @@
             return 'stereo';
         }
         
-<<<<<<< HEAD
-        if (channels === 6 && channelLayout === '5.1') {
-            return '5.1-surround';
-        }
-        
-        if (channels === 6 && channelLayout === '5.1(side)') {
-            return '5.1-surround-side';
-        }
-        
-=======
         if (channels === 6 && (channelLayout === '5.1' || channelLayout === '5.1(side)')) {
             return '5.1-surround';
         }
         
->>>>>>> b9a36863
         if (channels === 8 && channelLayout === '7.1') {
             return '7.1-surround';
         }
@@ -246,19 +185,11 @@
     
     /**
      * Checks if audio configuration requires 5.1 upmixing
-<<<<<<< HEAD
-     * @param {Object} metadata - Metadata object
-     * @returns {boolean} True if upmixing is beneficial
-     */
-    static requiresUpmixing(metadata) {
-        if (!metadata || !metadata.hasAudio) {
-=======
      * @param {Object} metadata - Metadata object with audioChannels and channelLayout
      * @returns {boolean} True if upmixing is beneficial
      */
     static requiresUpmixing(metadata) {
         if (!metadata || metadata.audioChannels < 1) {
->>>>>>> b9a36863
             return false;
         }
         
@@ -271,13 +202,6 @@
      * @returns {string} Processing approach
      */
     static getRecommendedAudioProcessing(metadata) {
-<<<<<<< HEAD
-        if (!metadata || !metadata.hasAudio) {
-            return 'no-processing';
-        }
-        
-        if (metadata.audioChannels <= 2) {
-=======
         if (!metadata || metadata.audioChannels < 1) {
             return 'no-processing';
         }
@@ -287,7 +211,6 @@
         }
         
         if (metadata.audioChannels === 2) {
->>>>>>> b9a36863
             return 'stereo-to-5.1-upmix';
         }
         
