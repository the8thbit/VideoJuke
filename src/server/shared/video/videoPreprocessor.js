--- conflicted
+++ resolved
@@ -68,18 +68,11 @@
         
         return config;
     }
-<<<<<<< HEAD
-    /**
-     * Creates appropriate audio filter chain based on source channel count and config
-     * @param {number} channels - Number of input audio channels
-     * @param {string} channelLayout - Input channel layout (e.g., 'stereo', '5.1')
-=======
     
     /**
      * Creates appropriate audio filter chain based on source channel count and config
      * @param {number} channels - Number of input audio channels
      * @param {string} channelLayout - Input channel layout (e.g., 'stereo', '5.1', 'mono')
->>>>>>> b9a36863
      * @returns {Array} Array of audio filter strings
      */
     createAudioFilters(channels, channelLayout) {
@@ -94,11 +87,6 @@
         const centerLevel = audioConfig.stereoUpmixing?.centerChannelLevel || 0.5;
         const lfeLevel = audioConfig.stereoUpmixing?.lfeChannelLevel || 0.3;
         
-<<<<<<< HEAD
-        if (channels <= 2) {
-            // Stereo to 5.1 conversion with configurable levels
-            this.logger.log(`    🔊 Converting stereo/mono to 5.1 (rear: ${rearLevel}, center: ${centerLevel}, LFE: ${lfeLevel})`);
-=======
         this.logger.log(`    🎵 Processing ${channels}-channel audio (layout: ${channelLayout || 'unknown'})`);
         
         if (channels === 1) {
@@ -129,16 +117,12 @@
         } else if (channels === 2) {
             // Stereo to 5.1 conversion with configurable levels
             this.logger.log(`    🔊 Converting stereo to 5.1 (rear: ${rearLevel}, center: ${centerLevel}, LFE: ${lfeLevel})`);
->>>>>>> b9a36863
             
             // Apply normalization if enabled
             if (normConfig) {
                 const normFilter = `loudnorm=I=${normConfig.targetLUFS}:TP=${normConfig.truePeak}:LRA=${normConfig.LRA}${normConfig.dualMono ? ':dual_mono=true' : ''}`;
                 filters.push(normFilter);
-<<<<<<< HEAD
-=======
                 this.logger.log(`    🎚️ Applying stereo normalization: I=${normConfig.targetLUFS} LUFS`);
->>>>>>> b9a36863
             } else {
                 this.logger.log(`    🔇 Audio normalization disabled`);
             }
@@ -155,8 +139,6 @@
                 `BR=${rearLevel}*FR`                // Back right = front right at config level
             ].join(''));
             
-<<<<<<< HEAD
-=======
         } else if (channels === 3 || channels === 4 || channels === 5) {
             // Intermediate channel counts - upmix to 5.1
             this.logger.log(`    🔊 Upmixing ${channels}-channel audio to 5.1`);
@@ -182,25 +164,17 @@
                 filters.push(`pan=5.1|FL=c0|FR=c1|FC=c2|LFE=${lfeLevel}*c0+${lfeLevel}*c1|BL=c3|BR=c4`);
             }
             
->>>>>>> b9a36863
         } else if (channels >= 6) {
             // True multichannel content - preserve or process based on config
             const preserveOriginal = audioConfig.compatibility?.preserveOriginalIfMultichannel;
             
-<<<<<<< HEAD
-            if (preserveOriginal && channelLayout === '5.1') {
-=======
             if (preserveOriginal && (channelLayout === '5.1' || channelLayout === '5.1(side)')) {
->>>>>>> b9a36863
                 this.logger.log(`    🔊 Preserving original ${channels}-channel ${channelLayout} audio`);
                 // Light normalization only if enabled
                 if (normConfig) {
                     const normFilter = `loudnorm=I=${normConfig.targetLUFS}:TP=${normConfig.truePeak}:LRA=${normConfig.LRA}:dual_mono=${normConfig.dualMono}`;
                     filters.push(normFilter);
-<<<<<<< HEAD
-=======
                     this.logger.log(`    🎚️ Applying light multichannel normalization: I=${normConfig.targetLUFS} LUFS`);
->>>>>>> b9a36863
                 }
             } else {
                 this.logger.log(`    🔊 Processing ${channels}-channel audio with normalization`);
@@ -208,35 +182,6 @@
                 if (normConfig) {
                     const normFilter = `loudnorm=I=${normConfig.targetLUFS}:TP=${normConfig.truePeak}:LRA=${normConfig.LRA}:dual_mono=${normConfig.dualMono}`;
                     filters.push(normFilter);
-<<<<<<< HEAD
-                }
-            }
-            
-        } else if (channels === 3 || channels === 4 || channels === 5) {
-            // Intermediate channel counts - upmix to 5.1
-            this.logger.log(`    🔊 Upmixing ${channels}-channel audio to 5.1`);
-            
-            // Normalize first if enabled
-            if (normConfig) {
-                const normFilter = `loudnorm=I=${normConfig.targetLUFS}:TP=${normConfig.truePeak}:LRA=${normConfig.LRA}`;
-                filters.push(normFilter);
-            }
-            
-            // Use aresample to upmix to 5.1 with configurable levels
-            filters.push('aresample=resampler=soxr');
-            filters.push(`pan=5.1|FL=FL|FR=FR|FC=FC+${centerLevel*0.6}*FL+${centerLevel*0.6}*FR|LFE=${lfeLevel}*FL+${lfeLevel}*FR|BL=${rearLevel*1.5}*FL|BR=${rearLevel*1.5}*FR`);
-            
-        } else {
-            // Fallback for unusual channel counts
-            this.logger.log(`    🔊 Fallback processing for ${channels}-channel audio`);
-            if (normConfig) {
-                const normFilter = `loudnorm=I=${normConfig.targetLUFS}:TP=${normConfig.truePeak}:LRA=${normConfig.LRA}`;
-                filters.push(normFilter);
-            }
-            filters.push(`pan=5.1|FL=c0|FR=c1|FC=${centerLevel}*c0+${centerLevel}*c1|LFE=${lfeLevel}*c0+${lfeLevel}*c1|BL=${rearLevel}*c0|BR=${rearLevel}*c1`);
-        }
-        
-=======
                     this.logger.log(`    🎚️ Applying multichannel normalization: I=${normConfig.targetLUFS} LUFS`);
                 }
             }
@@ -267,7 +212,6 @@
         // Log the complete filter chain for debugging
         this.logger.log(`    🎛️ Audio filter chain: ${filters.join(' -> ')}`);
         
->>>>>>> b9a36863
         return filters;
     }
     
@@ -325,29 +269,19 @@
         
         this.logger.log(`🎬 Preprocessing: ${videoData.filename}`);
         
-<<<<<<< HEAD
-        // Get metadata
-=======
         // Get metadata during preprocessing with enhanced logging
->>>>>>> b9a36863
         const metadata = await VideoMetadata.extract(videoData.originalPath, this.logger);
         
         if (!metadata) {
             throw new Error(`Failed to get metadata for: ${videoData.filename}`);
         }
         
-<<<<<<< HEAD
-        // Log audio details
-        this.logger.log(`    📊 Source audio: ${metadata.audioChannels} channels, layout: ${metadata.channelLayout || 'unknown'}`);
-        
-=======
         // Special logging for problematic audio formats
         if (metadata.audioCodec === 'opus' && metadata.audioChannels === 1) {
             this.logger.log(`    🔍 OPUS mono detected - using enhanced processing pipeline`);
         }
         
         // Add metadata to video data
->>>>>>> b9a36863
         const videoWithMetadata = {
             ...videoData,
             videoId: videoId,
@@ -356,104 +290,6 @@
         };
         
         return new Promise((resolve, reject) => {
-<<<<<<< HEAD
-            const ffmpegCommand = ffmpeg(videoData.originalPath);
-            
-            // Check if 5.1 processing is enabled
-            const audio51Enabled = this.configManager?.config?.audio?.enabled51Processing !== false;
-            const forceOutputChannels = this.configManager?.config?.audio?.forceOutputChannels || 6;
-            const compatibility = this.configManager?.config?.audio?.compatibility || {};
-            
-            // Check compatibility mode
-            const compatibilityMode = compatibility.compatibilityMode || 'auto';
-            const shouldUseStereo = compatibilityMode === 'stereo' || 
-                                   (compatibilityMode === 'auto' && compatibility.fallbackToStereo);
-            
-            if (!audio51Enabled || shouldUseStereo) {
-                // Stereo processing mode
-                const modeReason = !audio51Enabled ? '5.1 processing disabled' : 'compatibility mode enabled';
-                this.logger.log(`    🔊 Using stereo output (${modeReason})`);
-                
-                // Get normalization config for stereo processing too
-                const normConfig = this.getNormalizationConfig();
-                
-                const stereoFilters = [];
-                if (normConfig) {
-                    const normFilter = `loudnorm=I=${normConfig.targetLUFS}:TP=${normConfig.truePeak}:LRA=${normConfig.LRA}${normConfig.dualMono ? ':dual_mono=true' : ''}`;
-                    stereoFilters.push(normFilter);
-                    this.logger.log(`    🎚️ Applying stereo normalization: I=${normConfig.targetLUFS} LUFS`);
-                } else {
-                    this.logger.log(`    🔇 Stereo normalization disabled`);
-                }
-                
-                ffmpegCommand
-                    .videoCodec('copy')
-                    .audioCodec('aac')
-                    .audioChannels(2)
-                    .format('mp4')
-                    .outputOptions([
-                        '-movflags', 'faststart',
-                        '-avoid_negative_ts', 'make_zero',
-                        '-b:a', '256k',
-                        '-profile:a', 'aac_low'
-                    ]);
-                
-                // Apply normalization filters if enabled
-                if (stereoFilters.length > 0) {
-                    ffmpegCommand.audioFilters(stereoFilters);
-                }
-            } else {
-                // 5.1 processing pipeline
-                const audioFilters = this.createAudioFilters(metadata.audioChannels, metadata.channelLayout);
-                const audioCodecConfig = this.getAudioCodec(forceOutputChannels);
-                
-                this.logger.log(`    🔧 Using audio codec: ${audioCodecConfig.codec} @ ${audioCodecConfig.bitrate}bps`);
-                this.logger.log(`    🎛️ Audio filters: ${audioFilters.join(' -> ')}`);
-                
-                ffmpegCommand
-                    .videoCodec('copy')
-                    .audioCodec(audioCodecConfig.codec)
-                    .audioChannels(forceOutputChannels)
-                    .audioFilters(audioFilters)
-                    .format('mp4')
-                    .outputOptions([
-                        '-movflags', 'faststart',
-                        '-avoid_negative_ts', 'make_zero',
-                        // Codec-specific options - avoid duplicate -ac flags
-                        '-b:a', `${audioCodecConfig.bitrate}`,
-                        ...(audioCodecConfig.codec === 'ac3' ? [
-                            '-channel_layout', '5.1'
-                        ] : [
-                            // AAC 5.1 options
-                            '-profile:a', 'aac_low'
-                        ])
-                    ]);
-            }
-            
-            // Attach event handlers to the configured command
-            ffmpegCommand
-                .on('start', (commandLine) => {
-                    this.logger.log(`🔧 FFmpeg started: ${videoData.filename}`);
-                    this.logger.log(`    💻 Command: ${commandLine}`);
-                })
-                .on('progress', (progress) => {
-                    if (progress.percent && progress.percent % 20 === 0) {
-                        this.logger.log(`⏳ Processing ${videoData.filename}: ${Math.round(progress.percent)}%`);
-                    }
-                })
-                .on('end', () => {
-                    const audio51Enabled = this.configManager?.config?.audio?.enabled51Processing !== false;
-                    const forceOutputChannels = this.configManager?.config?.audio?.forceOutputChannels || 6;
-                    const compatibility = this.configManager?.config?.audio?.compatibility || {};
-                    const compatibilityMode = compatibility.compatibilityMode || 'auto';
-                    const shouldUseStereo = compatibilityMode === 'stereo' || 
-                                           (compatibilityMode === 'auto' && compatibility.fallbackToStereo);
-                    
-                    const actuallyUsing51 = audio51Enabled && !shouldUseStereo;
-                    const outputFormat = actuallyUsing51 ? '5.1 surround' : 'stereo';
-                    
-                    this.logger.log(`✅ Preprocessing complete: ${videoData.filename} -> ${outputFormat}`);
-=======
             try {
                 const attemptProcessing = (useCompatibilityMode = false) => {
                     let ffmpegCommand = ffmpeg(videoData.originalPath);
@@ -462,7 +298,6 @@
                     const audioConfig = this.configManager?.config?.audio || {};
                     const enabled51Processing = audioConfig.enabled51Processing !== false;
                     const forceOutputChannels = audioConfig.forceOutputChannels || 6;
->>>>>>> b9a36863
                     
                     // Skip 5.1 processing if disabled or in compatibility mode
                     if (!enabled51Processing || useCompatibilityMode) {
@@ -531,33 +366,6 @@
                         }
                     }
                     
-<<<<<<< HEAD
-                    const processedVideoData = {
-                        ...videoWithMetadata,
-                        processedPath: outputPath,
-                        videoId: videoId,
-                        processedAt: new Date().toISOString(),
-                        crossfadeTiming: crossfadeTiming,
-                        // Audio processing metadata
-                        outputAudioChannels: actuallyUsing51 ? forceOutputChannels : 2,
-                        outputChannelLayout: actuallyUsing51 ? '5.1' : 'stereo',
-                        audioProcessingApplied: actuallyUsing51 ? 
-                            (metadata.audioChannels <= 2 ? 'stereo-to-5.1' : 'multichannel-normalized') :
-                            'stereo-compatible'
-                    };
-                    
-                    resolve(processedVideoData);
-                })
-                .on('error', async (err) => {
-                    this.logger.error(`❌ Preprocessing failed: ${videoData.filename}`, err);
-                    
-                    // Clean up partial file
-                    await FileUtils.deleteFile(outputPath);
-                    
-                    reject(err);
-                })
-                .save(outputPath);
-=======
                     // Set up event handlers with enhanced error reporting
                     ffmpegCommand
                         .on('start', (commandLine) => {
@@ -621,7 +429,6 @@
                 this.logger.error(`Failed to set up preprocessing for ${videoData.filename}:`, setupError);
                 reject(setupError);
             }
->>>>>>> b9a36863
         });
     }
     
