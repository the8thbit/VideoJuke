--- conflicted
+++ resolved
@@ -68,11 +68,7 @@
         
         return config;
     }
-<<<<<<< HEAD
-    
-=======
 
->>>>>>> 49b97a21
     /**
      * Creates appropriate audio filter chain based on source channel count and config
      * @param {number} channels - Number of input audio channels
@@ -267,14 +263,11 @@
         };
     }
     
-<<<<<<< HEAD
-=======
     /**
      * Main preprocessing function with enhanced error handling for audio issues
      * @param {Object} videoData - Video data object with originalPath and filename
      * @returns {Promise<Object>} Processed video data with metadata
      */
->>>>>>> 49b97a21
     async preprocess(videoData) {
         const videoId = crypto.randomUUID();
         const outputPath = path.join(this.tempDir, `processed_${videoId}.mp4`);
@@ -413,17 +406,6 @@
                             
                             reject(new Error(`FFmpeg processing failed: ${err.message}`));
                         })
-<<<<<<< HEAD
-                        .on('end', () => {
-                            this.logger.log(`✅ Preprocessed: ${videoData.filename}`);
-                            
-                            // Verify output file exists and has reasonable size
-                            if (FileUtils.fileExists(outputPath)) {
-                                const stats = require('fs').statSync(outputPath);
-                                if (stats.size > 1024) { // At least 1KB
-                                    this.logger.log(`    📁 Output size: ${(stats.size / 1024 / 1024).toFixed(2)} MB`);
-                                    resolve(videoWithMetadata);
-=======
                         .on('end', async () => {
                             this.logger.log(`✅ Preprocessed: ${videoData.filename}`);
                             
@@ -441,7 +423,6 @@
                                     };
                                     
                                     resolve(processedVideoData);
->>>>>>> 49b97a21
                                 } else {
                                     this.logger.error(`    ❌ Output file too small: ${stats.size} bytes`);
                                     reject(new Error(`Output file is suspiciously small: ${stats.size} bytes`));
